--- conflicted
+++ resolved
@@ -15,15 +15,11 @@
         self.node = node
         self.get_scene = self.node.create_client(GetPlanningScene, '/get_planning_scene')
         while not self.get_scene.wait_for_service(timeout_sec=1.0):
-<<<<<<< HEAD
-            self.node.get_logger().info('get_scene service not available, waiting again...')
-=======
             self.get_logger().info('get_scene service not available, waiting again...')
 
         self.apply_scene = self.node.create_client(ApplyPlanningScene, '/apply_planning_scene')
         while not self.apply_scene.wait_for_service(timeout_sec=1.0):
             self.get_logger().info('apply_scene service not available, waiting again...')
->>>>>>> efb16a91
  
         self.objects = {}  
         self.attach_objects = {}
