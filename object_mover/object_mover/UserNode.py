import rclpy
from rclpy.node import Node
from rclpy.callback_groups import MutuallyExclusiveCallbackGroup
from object_mover.MotionPlanner import MotionPlanner
from object_mover.RobotState import RobotState
from moveit_msgs.msg import MotionPlanRequest
from rclpy.action import ActionServer , ActionClient
from moveit_msgs.action import MoveGroup , ExecuteTrajectory
import object_mover.utils as utils
from object_mover_interfaces.srv import FrankaJointRequest, FrankaPoseRequest, TestPlanningScene, CartesianPathRequest
from object_mover.PlanningScene import PlanningScene
from std_msgs.msg import Empty
from moveit_msgs.srv import GetCartesianPath




def main(args=None):
    rclpy.init(args=args)
    node = UserNode()
    rclpy.spin(node)
    node.destroy_node()
    rclpy.shutdown()

class UserNode(Node):
    def __init__(self):
        super().__init__('user_node')
        self.get_logger().info('User Node initialized')
        self.robot_state = RobotState(self)
        self.motion_planner = MotionPlanner(self, robot_state=self.robot_state)
        self.joints = utils.robot_joints()
        self._cbgroup = MutuallyExclusiveCallbackGroup()
        self._server = ActionServer(self,
                                    MoveGroup,
                                    '/viz/move_action',
                                    self.move_action_callback,
                                    callback_group = self._cbgroup)
        self.cbgroup = MutuallyExclusiveCallbackGroup()

        # create a service that takes an empty request
        self.serv = self.create_service(FrankaJointRequest, 'test_plan_joint_path', self.joint_path_callback, callback_group=self.cbgroup)
        self.pose_serv = self.create_service(FrankaPoseRequest, 'test_plan_pose_to_pose', self.pose_to_pose_callback, callback_group=self.cbgroup)
        self.cartestian_path_service = self.create_service(CartesianPathRequest, 'test_cartesian_path', self.cartesian_path_callback, callback_group=self.cbgroup)
        self.planning_scene_test = self.create_service(TestPlanningScene, 'test_planning_scene_srv', self.test_planning_scene_callback, callback_group=self.cbgroup)
        self.planning_scene_remove_test = self.create_service(TestPlanningScene, 'test_planning_scene_remove_srv', self.test_planning_scene_remove_callback, callback_group=self.cbgroup)
        self.planning_scene_attach_test = self.create_service(TestPlanningScene, 'test_planning_scene_attach_srv', self.test_planning_scene_attach_callback, callback_group=self.cbgroup)
        self.planning_scene_detach_test = self.create_service(TestPlanningScene, 'test_planning_scene_detach_srv', self.test_planning_scene_detach_callback, callback_group=self.cbgroup)
<<<<<<< HEAD
=======
        self.planning_scene_clear_test = self.create_service(TestPlanningScene, 'test_planning_scene_clear_srv', self.test_planning_scene_clear_callback, callback_group=self.cbgroup)
        self.planning_scene_get_scene = self.create_service(TestPlanningScene, 'test_planning_get_scene_srv', self.test_planning_get_scene_callback, callback_group=self.cbgroup)
>>>>>>> fec894d4
        self.plan_test = PlanningScene(self)

    async def test_planning_get_scene_callback(self, request, response):
        await self.plan_test.get_scene()
        response.result = True
        return response
    
    async def test_planning_scene_clear_callback(self, request, response):
        await self.plan_test.clear_scene()
        response.result = True
        return response

    async def test_planning_scene_callback(self, request, response):
        position = (0.5,0.5,1.0)
        dimenstion = (0.2,0.2,0.2)
        name = 'box'
        await self.plan_test.add_collision_objects(name, position, dimenstion)
        response.result = True
        return response
<<<<<<< HEAD


    def test_planning_scene_remove_callback(self, request, response):
        self.plan_test.remove_box('box')
        response.result = True
        return response


    def test_planning_scene_attach_callback(self, request, response):
        link = 'fer_rightfinger'
        self.plan_test.attach_object(link, 'box')
=======
    
    async def test_planning_scene_remove_callback(self, request, response):
        await self.plan_test.remove_box('box')
        response.result = True
        return response       
    
    async def test_planning_scene_attach_callback(self, request, response):
        link = 'fer_link7'
        await self.plan_test.attach_object(link, 'box')
>>>>>>> fec894d4
        response.result = True
        return response


    async def test_planning_scene_detach_callback(self, request, response):
        await self.plan_test.detach_object('box')
        response.result = True
        return response


    async def cartesian_path_callback(self, request: CartesianPathRequest, response):
        self.get_logger().info("Got a request to plan a cartesian path")
        robot_traj = await self.motion_planner.plan_cartesian_path(
            waypoints=request.waypoints,
        )
        
        response.result = True

        self.motion_planner.execute_trajectory(robot_traj)
        
        return response


    async def joint_path_callback(self, request: FrankaJointRequest, response):
        self.get_logger().info("Empty Service Called")
        motion_plan_request: MotionPlanRequest = await self.motion_planner.plan_joint_path(start_joints=None, goal_joints = {
            "fer_joint1": request.joint_angles[0],
            "fer_joint2": request.joint_angles[1],
            "fer_joint3": request.joint_angles[2],
            "fer_joint4": request.joint_angles[3],
            "fer_joint5": request.joint_angles[4],
            "fer_joint6": request.joint_angles[5],
            "fer_joint7": request.joint_angles[6],
            "fer_finger_joint1": request.joint_angles[7],
            "fer_finger_joint2": request.joint_angles[8],
        })
        await self.motion_planner.execute_plan(motion_plan_request)
        return response

    async def pose_to_pose_callback(self, request: FrankaPoseRequest, 
    response):
        self.get_logger().info("Pose service called")
        # self.get_logger().info(f"{request.sample_goal_pose}")
        motion_plan_request: MotionPlanRequest = await self.motion_planner.plan_pose_to_pose(start_pose=None, goal_pose=request.sample_goal_pose)
        await self.motion_planner.execute_plan(motion_plan_request)
        return response

    async def move_action_callback(self, goal_handle):
        self.get_logger().info("Move Action Called. Goal Is")
        # self.get_logger().info(f"{goal_handle.request}") # Do more to format this output nicelynicely
        self.get_logger().info(f"--- End ofrequest dump.----\n")
        self.get_logger().info("Forwarding the action to the move_group action server")
       
        self.get_logger().info("Awaiting the result")
        self.get_logger().info("Interception successful, returning the result")
        return

if __name__ == '__main__':
    import sys
    main(sys.argv)<|MERGE_RESOLUTION|>--- conflicted
+++ resolved
@@ -45,18 +45,24 @@
         self.planning_scene_remove_test = self.create_service(TestPlanningScene, 'test_planning_scene_remove_srv', self.test_planning_scene_remove_callback, callback_group=self.cbgroup)
         self.planning_scene_attach_test = self.create_service(TestPlanningScene, 'test_planning_scene_attach_srv', self.test_planning_scene_attach_callback, callback_group=self.cbgroup)
         self.planning_scene_detach_test = self.create_service(TestPlanningScene, 'test_planning_scene_detach_srv', self.test_planning_scene_detach_callback, callback_group=self.cbgroup)
-<<<<<<< HEAD
-=======
         self.planning_scene_clear_test = self.create_service(TestPlanningScene, 'test_planning_scene_clear_srv', self.test_planning_scene_clear_callback, callback_group=self.cbgroup)
         self.planning_scene_get_scene = self.create_service(TestPlanningScene, 'test_planning_get_scene_srv', self.test_planning_get_scene_callback, callback_group=self.cbgroup)
->>>>>>> fec894d4
         self.plan_test = PlanningScene(self)
 
     async def test_planning_get_scene_callback(self, request, response):
         await self.plan_test.get_scene()
         response.result = True
         return response
-    
+
+    def test_planning_scene_remove_callback(self, request, response):
+        self.plan_test.remove_box('box')
+        response.result = True
+        return response
+
+    def test_planning_scene_attach_callback(self, request, response):
+        link = 'fer_rightfinger'
+        self.plan_test.attach_object(link, 'box')
+
     async def test_planning_scene_clear_callback(self, request, response):
         await self.plan_test.clear_scene()
         response.result = True
@@ -69,19 +75,6 @@
         await self.plan_test.add_collision_objects(name, position, dimenstion)
         response.result = True
         return response
-<<<<<<< HEAD
-
-
-    def test_planning_scene_remove_callback(self, request, response):
-        self.plan_test.remove_box('box')
-        response.result = True
-        return response
-
-
-    def test_planning_scene_attach_callback(self, request, response):
-        link = 'fer_rightfinger'
-        self.plan_test.attach_object(link, 'box')
-=======
     
     async def test_planning_scene_remove_callback(self, request, response):
         await self.plan_test.remove_box('box')
@@ -91,7 +84,6 @@
     async def test_planning_scene_attach_callback(self, request, response):
         link = 'fer_link7'
         await self.plan_test.attach_object(link, 'box')
->>>>>>> fec894d4
         response.result = True
         return response
 
