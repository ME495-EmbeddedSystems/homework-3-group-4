--- conflicted
+++ resolved
@@ -21,10 +21,7 @@
 class UserNode(Node):
     def __init__(self):
         super().__init__('user_node')
-<<<<<<< HEAD
-=======
         self.get_logger().info('User Node initialized')
->>>>>>> b953e795
         self.robot_state = RobotState(self)
         self.motion_planner = MotionPlanner(self, robot_state=self.robot_state)
         self.joints = utils.robot_joints()
