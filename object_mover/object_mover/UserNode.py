--- conflicted
+++ resolved
@@ -40,21 +40,12 @@
         # create a service that takes an empty request
         self.serv = self.create_service(FrankaJointRequest, 'test_plan_joint_path', self.joint_path_callback, callback_group=self.cbgroup)
         self.pose_serv = self.create_service(FrankaPoseRequest, 'test_plan_pose_to_pose', self.pose_to_pose_callback, callback_group=self.cbgroup)
-<<<<<<< HEAD
-        self.cartestian_path_service = self.create_service(CartesianPathRequest, 'test_cartesian_path', self.cartesian_path_callback, callback_group=self.cbgroup)
-        self.planning_scene_test = self.create_service(TestPlanningScene, 'test_planning_scene_srv', self.test_planning_scene_callback, callback_group=self.cbgroup)
-=======
 
         self.planning_scene_add_test = self.create_service(TestPlanningScene, 'test_planning_scene_add_srv', self.test_planning_scene_add_callback, callback_group=self.cbgroup)
->>>>>>> 4595c83a
         self.planning_scene_remove_test = self.create_service(TestPlanningScene, 'test_planning_scene_remove_srv', self.test_planning_scene_remove_callback, callback_group=self.cbgroup)
         self.planning_scene_attach_test = self.create_service(TestPlanningScene, 'test_planning_scene_attach_srv', self.test_planning_scene_attach_callback, callback_group=self.cbgroup)
         self.planning_scene_detach_test = self.create_service(TestPlanningScene, 'test_planning_scene_detach_srv', self.test_planning_scene_detach_callback, callback_group=self.cbgroup)
         self.planning_scene_clear_test = self.create_service(TestPlanningScene, 'test_planning_scene_clear_srv', self.test_planning_scene_clear_callback, callback_group=self.cbgroup)
-<<<<<<< HEAD
-        self.planning_scene_get_scene = self.create_service(TestPlanningScene, 'test_planning_get_scene_srv', self.test_planning_get_scene_callback, callback_group=self.cbgroup)
-=======
->>>>>>> 4595c83a
         self.plan_test = PlanningScene(self)
     
     async def test_planning_scene_clear_callback(self, request, response):
@@ -62,26 +53,6 @@
         response.result = True
         return response
 
-<<<<<<< HEAD
-        self.gripper_serv = self.create_service(GripperRequest, 'move_gripper', self.gripper_callback, callback_group=self.cbgroup)
-
-    async def test_planning_get_scene_callback(self, request, response):
-        await self.plan_test.get_scene()
-        response.result = True
-        return response
-
-    def test_planning_scene_remove_callback(self, request, response):
-        self.plan_test.remove_box('box')
-        response.result = True
-        return response
-
-    def test_planning_scene_attach_callback(self, request, response):
-        link = 'fer_rightfinger'
-        self.plan_test.attach_object(link, 'box')
-
-    async def test_planning_scene_clear_callback(self, request, response):
-        await self.plan_test.clear_scene()
-=======
     async def test_planning_scene_add_callback(self, request, response):
         position = (0.5,0.5,1.0)
         dimenstion = (0.2,0.2,0.2)
@@ -98,55 +69,14 @@
     async def test_planning_scene_attach_callback(self, request, response):
         link = 'fer_link7'
         await self.plan_test.attach_object(link, 'box')
->>>>>>> 4595c83a
         response.result = True
-        return response
-
-<<<<<<< HEAD
-    async def test_planning_scene_callback(self, request, response):
-        position = (0.5,0.5,1.0)
-        dimenstion = (0.2,0.2,0.2)
-        name = 'box'
-        await self.plan_test.add_collision_objects(name, position, dimenstion)
-        response.result = True
-        return response
-    
-    async def test_planning_scene_remove_callback(self, request, response):
-        await self.plan_test.remove_box('box')
-        response.result = True
-        return response       
-    
-    async def test_planning_scene_attach_callback(self, request, response):
-        link = 'fer_link7'
-        await self.plan_test.attach_object(link, 'box')
-        response.result = True
-        return response
-
+        return response               
 
     async def test_planning_scene_detach_callback(self, request, response):
         await self.plan_test.detach_object('box')
         response.result = True
-        return response
-
-
-    async def cartesian_path_callback(self, request: CartesianPathRequest, response):
-        self.get_logger().info("Got a request to plan a cartesian path")
-        robot_traj = await self.motion_planner.plan_cartesian_path(
-            waypoints=request.waypoints,
-        )
-=======
-    async def test_planning_scene_detach_callback(self, request, response):
-        await self.plan_test.detach_object('box')
-        response.result = True
         return response       
->>>>>>> 4595c83a
         
-        response.result = True
-
-        self.motion_planner.execute_trajectory(robot_traj)
-        
-        return response
-
 
     async def joint_path_callback(self, request: FrankaJointRequest, response):
         self.get_logger().info("Empty Service Called")
