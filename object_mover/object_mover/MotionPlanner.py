--- conflicted
+++ resolved
@@ -223,11 +223,7 @@
             min_corner=Vector3(x=-2.0, y=-2.0, z=0.0),
             max_corner=Vector3(x=2.0, y=2.0, z=2.0)
         )
-<<<<<<< HEAD
-        path.max_velocity_scaling_factor = 0.7
-=======
         path.max_velocity_scaling_factor = VELOCITY_SCALING
->>>>>>> 3b741f88
         path.allowed_planning_time = 30.0
         path.max_acceleration_scaling_factor = 0.2
         path.planner_id = 'move_group'
