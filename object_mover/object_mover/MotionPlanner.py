--- conflicted
+++ resolved
@@ -6,20 +6,13 @@
 from geometry_msgs.msg import Pose
 from sensor_msgs.msg import JointState
 from moveit_msgs.msg import RobotState, Constraints, MotionPlanRequest, JointConstraint, RobotTrajectory
-<<<<<<< HEAD
 from moveit_msgs.srv import GetCartesianPath
 from typing import Optional, List, Dict
-from object_mover.RobotState import RobotState as CustomRobotState
 from builtin_interfaces.msg import Time
 from std_msgs.msg import Header
 from rclpy.callback_groups import MutuallyExclusiveCallbackGroup
-
-
-=======
-from typing import Optional, List, Dict
 from object_mover.RobotState import RobotState as CustomRobotState
 from object_mover.utils import populate_joint_constraints
->>>>>>> 3bed69ed
 
 class MotionPlanner:
     """
@@ -41,13 +34,10 @@
         """Initialize the MotionPlanner class."""
         self.node = node
         self.robot_state = robot_state
-<<<<<<< HEAD
         self.move_action_client = ActionClient(self.node, MoveGroup, 'move_action', callback_group=MutuallyExclusiveCallbackGroup()) 
-=======
         self.saved_plans = {}
         self.saved_configurations = {}
         self.node.action_client = ActionClient(self.node, MoveGroup, 'move_action', callback_group=rclpy.callback_groups.MutuallyExclusiveCallbackGroup()) 
->>>>>>> 3bed69ed
 
         if not self.move_action_client.wait_for_server(timeout_sec=10):
             raise RuntimeError('MoveGroup action server not ready')
