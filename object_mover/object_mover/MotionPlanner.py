from typing import Dict, List, Optional

from builtin_interfaces.msg import Time
from geometry_msgs.msg import Pose
from moveit_msgs.action import ExecuteTrajectory, MoveGroup
from moveit_msgs.msg import (Constraints,
                             JointConstraint,
                             MotionPlanRequest,
                             RobotState,
                             RobotTrajectory)
from moveit_msgs.srv import GetCartesianPath

from object_mover.PlanningScene import PlanningScene as CustomPlanningScene
from object_mover.RobotState import RobotState as CustomRobotState
from object_mover.utils import populate_gripper_constraints, populate_joint_constraints

import rclpy
from rclpy.action import ActionClient
from rclpy.callback_groups import MutuallyExclusiveCallbackGroup
from rclpy.node import Node

from sensor_msgs.msg import JointState
from std_msgs.msg import Header


class MotionPlanner:
    """
    A class for planning motion paths using MoveIt.

    This class provides methods for planning different types of motion paths:
    - Joint configuration to joint configuration
    - Pose to pose
    - Cartesian paths
    - Named configuration paths

    Attributes
    ----------
    client : ActionClient
        The action client used to communicate with the MoveIt action server.
    """

    def __init__(self, node: Node,
                 robot_state: CustomRobotState,
                 planning_scene: CustomPlanningScene
                 ):
        """Initialize the MotionPlanner class."""
        self.node = node
        self.robot_state = robot_state
        self.planning_scene = planning_scene
        self.move_action_client = ActionClient(self.node,
                                               MoveGroup,
                                               'move_action',
                                               callback_group=MutuallyExclusiveCallbackGroup())
        self.saved_plans = {}
        self.saved_configurations = {}
        self.node.action_client = ActionClient(self.node,
                                               MoveGroup,
                                               'move_action',
                                               callback_group=(
<<<<<<< HEAD
                                                   rclpy.callback_groups.MutuallyExclusiveCallbackGroup()
                                               ))
=======
                                                    rclpy.
                                                    callback_groups.
                                                    MutuallyExclusiveCallbackGroup()
                                               )
                                               )
>>>>>>> 467191c1

        if not self.move_action_client.wait_for_server(timeout_sec=10):
            raise RuntimeError('MoveGroup action server not ready')

        # Plan cartesian path needed services and actions

        # Calculate cartesian path service
        self.plan_cart_path_client = self.node.create_client(
            srv_name='/compute_cartesian_path',
            srv_type=GetCartesianPath,
            callback_group=MutuallyExclusiveCallbackGroup()
        )

        # Client for the execuate trajectory action
        self.execute_trajectory_client = ActionClient(
            node=self.node,
            action_name='/execute_trajectory',
            action_type=ExecuteTrajectory
        )

        if not self.execute_trajectory_client.wait_for_server(timeout_sec=10):
            raise RuntimeError('execute_trajectory client action server not ready')

    async def execute_plan(self, plan: MotionPlanRequest) -> bool:
        """
        Execute a previously planned motion.

        :param plan: The planned motion to be executed.
        :type plan: moveit_msgs.msg.MotionPlanRequest
        :returns: True if execution is successful, False otherwise.
        :rtype: bool
        """
        move_group_goal = MoveGroup.Goal()
        move_group_goal.request = plan
        move_group_goal.planning_options.planning_scene_diff.is_diff = True
        move_group_goal.planning_options.planning_scene_diff.robot_state = plan.start_state
        world_collision_objects = await self.planning_scene.get_collision_objects()
        move_group_goal.planning_options.planning_scene_diff.world.collision_objects = (
            world_collision_objects
        )
        move_group_goal.planning_options.plan_only = False

        goal_handle = await self.move_action_client.send_goal_async(move_group_goal)
        if not goal_handle.accepted:
            return False
        # print type of goal_handle
        result = await goal_handle.get_result_async()
        return result.result.error_code == 0

    async def plan_joint_path(self, start_joints: Optional[List[float]], goal_joints: Dict[str, float], execute: bool = False, save_plan: bool = False, plan_name: str = 'recent') -> MotionPlanRequest: # noqa 501
        """
        Plan a path from a valid starting joint configuration to a valid goal joint configuration.

        :param start_joints: Starting joint angles. Uses current robot state if not provided.
        :type start_joints: List[float], optional
        :param goal_joints: Goal joint angles.
        :type goal_joints: Dict[str, float]
        :returns: The planned motion path request.
        :rtype: moveit_msgs.msg.MotionPlanRequest
        """
        path = MotionPlanRequest()
        path.max_velocity_scaling_factor = 0.1
        path.start_state.joint_state = JointState()

        if start_joints:
            path.start_state.joint_state.position = start_joints

        else:
            # use the current robot state if the starting joint angles are not provided
            current_state = self.get_current_robot_state()
            path.start_state.joint_state.position = current_state.joint_state.position

        path.goal_constraints = [Constraints()]
        path.group_name = 'fer_manipulator'
        path.goal_constraints[0].joint_constraints = [
            JointConstraint(
                joint_name=joint,
                position=angle,
                tolerance_below=0.0001,
                tolerance_above=0.0001,
                weight=1.0
            )
            for joint, angle in goal_joints.items()
        ]

        if save_plan:
            self.save_plan(path, plan_name)

        if execute:
            await self.execute_plan(path)

        return path

    async def plan_pose_to_pose(
            self, start_pose: Optional[Pose],
            goal_pose: Optional[Pose],
            execute: bool = False,
            save_plan: bool = False,
            plan_name: str = 'recent'):
        """
        Plan a path from a starting pose to a goal pose.

        :param start_pose: Starting pose of the robot. Uses current robot state if not provided.
        :type start_pose: geometry_msgs.msg.Pose, optional
        :param goal_pose: Goal pose of the robot.
        :type goal_pose: geometry_msgs.msg.Pose, optional
        :returns: The planned motion path request.
        :rtype: moveit_msgs.msg.MotionPlanRequest
        """
        path = MotionPlanRequest()
        path.max_velocity_scaling_factor = 0.1
        path.group_name = 'fer_manipulator'
        current_state = self.get_current_robot_state()

        if not start_pose:
            path.start_state = current_state
        else:
            start_state_ik_solution = await CustomRobotState.compute_IK(
                self.robot_state, start_pose, 'fer_manipulator'
                )
            path.start_state = start_state_ik_solution.solution

        if not goal_pose.position:
            # Fill out the goal_pose.position with the current position
            # To get the current position, we will need to call the compute_FK function
            fk_solution = await CustomRobotState.compute_FK(self.robot_state, ['fer_hand_tcp'])
            end_effector_pose = fk_solution[0]
            goal_pose.position = end_effector_pose[0].pose.position

        if not goal_pose.orientation:
            fk_solution = await CustomRobotState.compute_FK(self.robot_state, ['fer_hand_tcp'])
            end_effector_pose = fk_solution[0]
            goal_pose.orientation = end_effector_pose[0].pose.orientation

        ik_solution = await CustomRobotState.compute_IK(
            self.robot_state, goal_pose, path.start_state.joint_state
            )

        computed_joint_constraints = populate_joint_constraints(ik_solution)
        path.goal_constraints = computed_joint_constraints

        attached_collision_objects = await self.planning_scene.get_attached_collision_objects()
        path.start_state.attached_collision_objects = attached_collision_objects
        if save_plan:
            self.save_plan(path, plan_name)

        if execute:
            await self.execute_plan(path)
        return path

    def _get_cartesian_path_request(self, waypoints: List[Pose],
                                    max_step: float = 0.1,
                                    avoid_collisions: bool = True,
                                    path_constraints: Constraints = Constraints()
                                    ) -> GetCartesianPath.Request:
        """
        Get the Cartesian path request to send to /compute_cartesian_path.

        :param waypoints: A list of poses that define the Cartesian path.
        :type waypoints: List[geometry_msgs.msg.Pose]
        :param max_step: The maximum step between waypoints (?) [m?]
        :type max_step: float
        :param avoid_collisions: Whether to avoid collisions or not.
        :type avoid_collisions: bool
        :param path_constraints: The path's constraints.
        :type path_constraints: moveit_msgs.msg.Constraints
        :returns: The planned motion path request.
        :rtype: moveit_msgs.srv.GetCartesianPath
        """
        request = GetCartesianPath.Request()

        stamp = Time()

        stamp.nanosec = self.node.get_clock().now().nanoseconds

        stamp.sec = int(stamp.nanosec // 1.0e9)

        request.header = Header(
            stamp=stamp,
            frame_id='base'
        )

        request.group_name = 'fer_arm'

        request.waypoints = waypoints

        request.max_step = max_step

        request.avoid_collisions = avoid_collisions

        request.path_constraints = path_constraints

        return request

    async def plan_cartesian_path(
            self, waypoints: List[Pose],
            max_step: float = 0.1,
            avoid_collisions: bool = True,
            path_constraints: Constraints = Constraints()
            ) -> RobotTrajectory:
        """
        Plan a Cartesian path from a sequence of waypoints.

        :param waypoints: A list of poses that define the Cartesian path.
        :type waypoints: List[geometry_msgs.msg.Pose]
        :param max_step: The maximum step between waypoints (?) [m?]
        :type max_step: float
        :param avoid_collisions: Whether to avoid collisions or not.
        :type avoid_collisions: bool
        :param path_constraints: The path's constraints.
        :type path_constraints: moveit_msgs.msg.Constraints
        :returns: The planned motion path request.
        :rtype: moveit_msgs.srv.GetCartesianPath
        """
        path_request = self._get_cartesian_path_request(
            waypoints, max_step, avoid_collisions, path_constraints
            )
        robot_traj = await self.plan_cart_path_client.call_async(path_request)
        robot_traj = robot_traj.solution
        return robot_traj

    def execute_trajectory(self, robot_traj: RobotTrajectory):
        """
        Execute a trajectory using the ExecuteTrajectory action.

        :param robot_traj: The robot trajectory to execute.
        The output from the plan_cartesian_path function.
        :type robot_traj: moveit_msgs.msg.RobotTrajectory
        """
        action = ExecuteTrajectory.Goal()
        action.trajectory = robot_traj
        action.controller_names = ['fer_arm_controller', 'fer_gripper']

        self.execute_trajectory_client.wait_for_server()

        self.execute_trajectory_future = self.execute_trajectory_client.send_goal_async(action)
        self.execute_trajectory_future.add_done_callback(
            self._execute_trajectory_response_callback
            )

    def _execute_trajectory_response_callback(self, future):
        """
        Handle completion of the ExecuteTrajectory action.

        :param future: The completed future object.
        :type future: Future (?)
        """
        pass
        # response = future.result()

    async def toggle_gripper(self, gripper_state: str, execute: bool = True):
        """
        Toggle the gripper of the arm.

        :returns: The planned motion plan request
        :rtype: moveit_msgs.msg.MotionPlanRequest
        """
        path = MotionPlanRequest()
        path.group_name = 'hand'
        current_state = self.get_current_robot_state()
        path.start_state = current_state
        path.goal_constraints = populate_gripper_constraints(gripper_state)
        if execute:
            await self.execute_plan(path)
        return path

    async def plan_to_named_configuration(
            self, start_pose: Optional[Pose], named_configuration: str
            ):
        """
        Plan a path to a named configuration.

        :param named_configuration: The name of the configuration to plan to.
        :type named_configuration: str
        :returns: The planned motion path request.
        :rtype: moveit_msgs.msg.MotionPlanRequest
        """
        goal_constraints = self.saved_configurations[named_configuration]
        path = MotionPlanRequest()
        path.group_name = 'fer_manipulator'
        current_state = self.get_current_robot_state()

        if not start_pose:
            path.start_state = current_state
        else:
            start_state_ik_solution = await CustomRobotState.compute_IK(
                self.robot_state, start_pose, 'fer_manipulator'
                )
            path.start_state = start_state_ik_solution.solution

        path.goal_constraints = goal_constraints
        return path

    def save_configuration(self, configuration_name: str, joint_configuration: Dict[str, float]):
        """
        Save a joint configuration with a name.

        :param configuration_name: The name of the robot configuration
        :param joint_configuration: The goal joint angles
        :type joint_configuration: Dict[str, float]
        """
        saved_joint_constraints = [Constraints()]
        saved_joint_constraints[0].joint_constraints = [
            JointConstraint(
                joint_name=joint,
                position=angle,
                tolerance_below=0.0001,
                tolerance_above=0.0001,
                weight=1.0
            )
            for joint, angle in joint_configuration.items()
        ]
        self.saved_configurations[configuration_name] = saved_joint_constraints

    def save_plan(self, plan: MotionPlanRequest | RobotTrajectory, plan_name: str):
        """
        Save a motion plan for future execution.

        :param plan: The motion plan to save.
        :type plan: moveit_msgs.msg.MotionPlanRequest | moveit_msgs.msg.RobotTrajectory
        :param plan_name: The name of the plan to be saved.
        """
        self.saved_plans[plan_name] = plan

    def inspect_plan(self, plan_name: str):
        """
        Inspect a previously saved motion plan.

        :param plan_name: The name of the motion plan to inspect.
        """
        # Find a way to format this better
        print(self.saved_plans[plan_name])

    def get_current_robot_state(self) -> RobotState:
        """
        Get the current state of the robot.

        :returns: The current state of the robot.
        :rtype: moveit_msgs.msg.RobotState
        """
        return self.robot_state.get_robot_state()<|MERGE_RESOLUTION|>--- conflicted
+++ resolved
@@ -57,16 +57,11 @@
                                                MoveGroup,
                                                'move_action',
                                                callback_group=(
-<<<<<<< HEAD
-                                                   rclpy.callback_groups.MutuallyExclusiveCallbackGroup()
-                                               ))
-=======
                                                     rclpy.
                                                     callback_groups.
                                                     MutuallyExclusiveCallbackGroup()
                                                )
                                                )
->>>>>>> 467191c1
 
         if not self.move_action_client.wait_for_server(timeout_sec=10):
             raise RuntimeError('MoveGroup action server not ready')
