--- conflicted
+++ resolved
@@ -1,8 +1,5 @@
 # Homework 3 (Group 4)
 
-<<<<<<< HEAD
-Authors: Ben Benyamin, David Khachatryan, Pushkar Dave, Haodong Wang , Sairam Umakanth  
-=======
 Authors: Ben Benyamin, David Khachatryan, Pushkar Dave, Haodong Wang, Sairam Umakanth  
 
 Reference for using move it
@@ -218,5 +215,4 @@
     ),
 )
 
-```
->>>>>>> 8f9699fe
+```