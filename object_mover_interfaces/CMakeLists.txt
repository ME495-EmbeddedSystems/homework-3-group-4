--- conflicted
+++ resolved
@@ -17,11 +17,8 @@
   "srv/FrankaJointRequest.srv"
   "srv/FrankaPoseRequest.srv"
   "srv/TestPlanningScene.srv"
-<<<<<<< HEAD
   "srv/PickPose.srv"
-=======
   "srv/CartesianPathRequest.srv"
->>>>>>> 3edc361c
   DEPENDENCIES geometry_msgs
   )
 
